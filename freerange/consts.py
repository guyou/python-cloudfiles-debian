
<<<<<<< HEAD
__version__ = "0.9.2"
=======
__version__ = "0.9.3"
>>>>>>> 912eaeba
user_agent = "Freerange/%s" % __version__
default_api_version = 1<|MERGE_RESOLUTION|>--- conflicted
+++ resolved
@@ -1,8 +1,4 @@
 
-<<<<<<< HEAD
-__version__ = "0.9.2"
-=======
 __version__ = "0.9.3"
->>>>>>> 912eaeba
 user_agent = "Freerange/%s" % __version__
 default_api_version = 1